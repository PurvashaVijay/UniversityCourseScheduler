// src/components/admin/courses/CourseForm.tsx

import React, { useState, useEffect } from 'react';
import { 
  Box, 
  Button, 
  Typography, 
  Paper, 
  Grid, 
  Snackbar, 
  Alert,
  Checkbox,
  CircularProgress,
  Breadcrumbs,
  Link as MuiLink,
  FormControl,
  InputLabel,
  Select,
  MenuItem,
  SelectChangeEvent,
  FormControlLabel,
  Switch,
  FormGroup,
  FormLabel
} from '@mui/material';
import SaveIcon from '@mui/icons-material/Save';
import ArrowBackIcon from '@mui/icons-material/ArrowBack';
import { Link, useNavigate, useParams, useLocation } from 'react-router-dom';
import { TextInput, NumberInput } from '../../../components/common/FormComponents';

// Import services
import departmentService from '../../../services/departmentService';
import programService from '../../../services/programService';
import courseService, { Course } from '../../../services/courseService';

const CourseForm: React.FC = () => {
  const navigate = useNavigate();
  const location = useLocation();
  const { id } = useParams<{ id: string }>();
  const isEditing = Boolean(id);
  
  // Get programId from query param if present (for new courses)
  const queryParams = new URLSearchParams(location.search);
  const initialProgramId = queryParams.get('programId') || '';
  
  const [programs, setPrograms] = useState<any[]>([]);
  const [selectedSemesters, setSelectedSemesters] = useState<string[]>([]);
  const [course, setCourse] = useState<{
    course_id: string;
    program_id: string;
    department_id: string;
    name: string;
    description: string;
    duration_minutes: number | '';
    is_core: boolean;
    semesters: string[];
  }>({
    course_id: '',
    program_id: initialProgramId,
    department_id: '',
    name: '',
    description: '',
    duration_minutes: 55,
    is_core: false,
    semesters: []
  });
  
  const [loading, setLoading] = useState(isEditing);
  const [saving, setSaving] = useState(false);
  const [errors, setErrors] = useState<{[key: string]: string}>({});
  const [snackbar, setSnackbar] = useState({ open: false, message: '', severity: 'success' as 'success' | 'error' });

  useEffect(() => {
    const loadPrograms = async () => {
      try {
        const data = await programService.getAllPrograms();
        setPrograms(data);
        
        // If we have programs and an initialProgramId, set the department_id
        if (data.length > 0 && initialProgramId) {
          const selectedProgram = data.find(p => p.program_id === initialProgramId);
          if (selectedProgram) {
            setCourse(prevCourse => ({
              ...prevCourse,
              department_id: selectedProgram.department_id
            }));
          }
        }
      } catch (error) {
        console.error('Error loading programs:', error);
        setSnackbar({
          open: true,
          message: 'Failed to load programs',
          severity: 'error'
        });
      }
    };

    loadPrograms();
    
    if (isEditing && id) {
      const loadCourse = async () => {
        try {
          console.log(`Loading course with ID: ${id}`);
          const data = await courseService.getCourseById(id);
          
          if (data) {
            // Log the received data for debugging
            console.log('Loaded course data:', data);
            
            // Ensure semesters are always handled as an array
            const loadedSemesters = Array.isArray(data.semesters) ? data.semesters : 
                                  (data.semesters ? [data.semesters] : []);
            
            // Set semester checkboxes
            setSelectedSemesters(loadedSemesters);
            
            // Ensure all required fields are set
            setCourse({
              course_id: data.course_id || '',
              program_id: data.program_id || (data.programs && data.programs.length > 0 ? data.programs[0].program_id : ''),
              department_id: data.department_id || '',
              name: data.course_name || data.name || '',
              description: data.description || '',
              duration_minutes: typeof data.duration_minutes === 'number' ? data.duration_minutes : 55,
              is_core: Boolean(data.is_core),
              semesters: loadedSemesters  // Set the semesters here too
            });
          } else {
            setSnackbar({
              open: true,
              message: 'Course not found',
              severity: 'error'
            });
            navigate('/admin/courses');
          }
        } catch (error) {
          console.error('Error loading course:', error);
          setSnackbar({
            open: true,
            message: 'Failed to load course',
            severity: 'error'
          });
        } finally {
          setLoading(false);
        }
      };
      
      loadCourse();
    } else {
      // For new courses, set an empty course_id instead of generating one
      setCourse(prevCourse => ({
        ...prevCourse,
        course_id: '', // Leave empty for user input
        program_id: initialProgramId || ''
      }));
      setLoading(false);
    }
  }, [id, isEditing, navigate, initialProgramId]);

  // Update course.semesters when selectedSemesters changes
  useEffect(() => {
    setCourse(prev => ({
      ...prev,
      semesters: selectedSemesters
    }));
  }, [selectedSemesters]);

  const validateForm = () => {
    const newErrors: {[key: string]: string} = {};
    
    if (!course.course_id.trim()) {
      newErrors.course_id = 'Course ID is required';
    }
    
    if (!course.name.trim()) {
      newErrors.name = 'Course name is required';
    }
    
    if (!course.program_id) {
      newErrors.program_id = 'Program is required';
    }
    
    if (!course.department_id) {
      newErrors.department_id = 'Department ID is required (should be set automatically)';
    }
    
    if (course.duration_minutes === '') {
      newErrors.duration_minutes = 'Duration is required';
    } else if (typeof course.duration_minutes === 'number' && course.duration_minutes <= 0) {
      newErrors.duration_minutes = 'Duration must be greater than 0';
    }
    
    if (course.semesters.length === 0) {
      newErrors.semesters = 'At least one semester must be selected';
    }
    
    console.log('Validation errors:', newErrors);
    setErrors(newErrors);
    return Object.keys(newErrors).length === 0;
  };

  const handleSemesterChange = (semester: string) => {
    setSelectedSemesters(prev => {
      if (prev.includes(semester)) {
        return prev.filter(s => s !== semester);
      } else {
        return [...prev, semester];
      }
    });
  };

  const handleSubmit = async (e: React.FormEvent) => {
    e.preventDefault();
    
    if (!validateForm()) {
      return;
    }
  
    try {
      setSaving(true);
      
      // Log what we're about to send for debugging
      console.log('About to submit course data:', course);
    
      // Create a properly typed object for the API
      const courseData = {
        ...course,
        semesters: selectedSemesters,
        course_name: course.name, // Ensure course_name is set for backend compatibility
        duration_minutes: Number(course.duration_minutes) // Force conversion to number
      };

      console.log('Submitting course data:', courseData);
    
      if (isEditing) {
        await courseService.updateCourse(id!, courseData);
      } else {
        await courseService.createCourse(courseData);
      }
    
      setSnackbar({
        open: true,
        message: `Course ${isEditing ? 'updated' : 'created'} successfully`,
        severity: 'success'
      });
    
      // Navigate back after a brief delay
      setTimeout(() => {
        navigate('/admin/courses');
      }, 1500);
    } catch (error) {
      console.error('Error saving course:', error);
      setSnackbar({
        open: true,
        message: `Failed to ${isEditing ? 'update' : 'create'} course`,
        severity: 'error'
      });
    } finally {
      setSaving(false);
    }
  };

  const handleChange = (field: string) => (e: React.ChangeEvent<HTMLInputElement>) => {
    setCourse({
      ...course,
      [field]: e.target.value
    });
    
    // Clear the error for this field if it exists
    if (errors[field]) {
      setErrors({
        ...errors,
        [field]: ''
      });
    }
  };

  const handleProgramChange = (event: SelectChangeEvent) => {
    const newProgramId = event.target.value;
    
    // Find the selected program to get its department_id
    const selectedProgram = programs.find(p => p.program_id === newProgramId);
    const departmentId = selectedProgram ? selectedProgram.department_id : '';
    
    setCourse({
      ...course,
      program_id: newProgramId,
      department_id: departmentId // Add the department_id
    });
    
    // Clear any program_id error
    if (errors.program_id) {
      setErrors({
        ...errors,
        program_id: ''
      });
    }
  };

  const handleDurationChange = (value: number | '') => {
    setCourse({
      ...course,
      duration_minutes: value
    });
    
    // Clear any duration error
    if (errors.duration_minutes) {
      setErrors({
        ...errors,
        duration_minutes: ''
      });
    }
  };

  const handleCoreChange = (event: React.ChangeEvent<HTMLInputElement>) => {
    setCourse({
      ...course,
      is_core: event.target.checked
    });
  };

  if (loading) {
    return (
      <Box sx={{ display: 'flex', justifyContent: 'center', my: 4 }}>
        <CircularProgress />
      </Box>
    );
  }

  return (
    <Box>
      <Breadcrumbs sx={{ mb: 2 }}>
        <MuiLink component={Link} to="/admin/courses" underline="hover" color="inherit">
          Courses
        </MuiLink>
        <Typography color="text.primary">
          {isEditing ? 'Edit Course' : 'New Course'}
        </Typography>
      </Breadcrumbs>

      <Box sx={{ display: 'flex', justifyContent: 'space-between', alignItems: 'center', mb: 3 }}>
        <Typography variant="h4" component="h1">
          {isEditing ? 'Edit Course' : 'New Course'}
        </Typography>
        <Button
          variant="outlined"
          color="primary"
          startIcon={<ArrowBackIcon />}
          component={Link}
          to="/admin/courses"
        >
          Back to List
        </Button>
      </Box>

      <Paper sx={{ p: 3 }}>
        <Box component="form" onSubmit={handleSubmit}>
          <Grid container spacing={2}>
            <Grid item xs={12} md={6}>
              <TextInput
                id="course_id"
                label="Course ID"
                value={course.course_id}
                onChange={handleChange('course_id')}
                error={errors.course_id}
                required
                disabled={isEditing} // ID can't be changed once created
              />
            </Grid>
            <Grid item xs={12} md={6}>
              <FormControl fullWidth margin="normal" error={!!errors.program_id}>
                <InputLabel id="program-select-label">Program *</InputLabel>
                <Select
                  labelId="program-select-label"
                  id="program_id"
                  value={course.program_id}
                  label="Program *"
                  onChange={handleProgramChange}
                  disabled={isEditing} // Can't change program once created
                  required
                >
                  <MenuItem value="">
                    <em>Please select a program</em>
                  </MenuItem>
                  {programs.map((prog) => (
                    <MenuItem key={prog.program_id} value={prog.program_id}>
                      {prog.name}
                    </MenuItem>
                  ))}
                </Select>
                {errors.program_id && (
                  <Typography color="error" variant="caption">
                    {errors.program_id}
                  </Typography>
                )}
              </FormControl>
            </Grid>
            <Grid item xs={12}>
              <TextInput
                id="name"
                label="Course Name"
                value={course.name}
                onChange={handleChange('name')}
                error={errors.name}
                required
              />
            </Grid>
            
            <Grid item xs={12} md={6}>
              <NumberInput
                id="duration_minutes"
                label="Duration (minutes)"
                value={course.duration_minutes}
                onChange={handleDurationChange}
                error={errors.duration_minutes}
                required
                min={1}
                max={300}
              />
            </Grid>
            <Grid item xs={12} md={6} sx={{ display: 'flex', alignItems: 'center' }}>
              <FormControlLabel
                control={
                  <Switch
                    checked={course.is_core}
                    onChange={handleCoreChange}
                    color="primary"
                  />
                }
                label="Core Course"
              />
            </Grid>
            <Grid item xs={12} md={6}>
<<<<<<< HEAD
              <Typography variant="subtitle2" gutterBottom>
                Semester
              </Typography>
              <Box sx={{ display: 'flex', gap: 2 }}>
                <FormControlLabel
                  control={
                    <Checkbox
                      checked={course.semesters.includes('Fall')}
                      onChange={(e) => {
                        const { checked } = e.target;
                        setCourse(prev => ({
                          ...prev,
                          semesters: checked 
                            ? [...prev.semesters, 'Fall'] 
                            : prev.semesters.filter(sem => sem !== 'Fall')
                        }));
                      }}
                    />
                  }
                  label="Fall"
                />
                <FormControlLabel
                  control={
                    <Checkbox
                      checked={course.semesters.includes('Spring')}
                      onChange={(e) => {
                        const { checked } = e.target;
                        setCourse(prev => ({
                          ...prev,
                          semesters: checked 
                            ? [...prev.semesters, 'Spring'] 
                            : prev.semesters.filter(sem => sem !== 'Spring')
                        }));
                      }}
                    />
                  }
                  label="Spring"
                />
              </Box>
=======
              <FormControl component="fieldset" sx={{ mt: 2, mb: 2 }}>
                <FormLabel component="legend">Semester</FormLabel>
                <FormGroup row>
                  <FormControlLabel
                    control={
                      <Checkbox
                        checked={selectedSemesters.includes('Fall')}
                        onChange={() => handleSemesterChange('Fall')}
                      />
                    }
                    label="Fall"
                  />
                  <FormControlLabel
                    control={
                      <Checkbox
                        checked={selectedSemesters.includes('Spring')}
                        onChange={() => handleSemesterChange('Spring')}
                      />
                    }
                    label="Spring"
                  />
                </FormGroup>
              </FormControl>
>>>>>>> e679402d
              {errors.semesters && (
                <Typography color="error" variant="caption">
                  {errors.semesters}
                </Typography>
              )}
            </Grid>
            <Grid item xs={12} sx={{ mt: 2, display: 'flex', justifyContent: 'flex-end' }}>
              <Button
                type="submit"
                variant="contained"
                color="primary"
                startIcon={<SaveIcon />}
                disabled={saving}
                sx={{ bgcolor: '#00539F' }}
              >
                {saving ? (
                  <>
                    <CircularProgress size={24} sx={{ mr: 1, color: 'white' }} />
                    Saving...
                  </>
                ) : (
                  'Save Course'
                )}
              </Button>
            </Grid>
          </Grid>
        </Box>
      </Paper>

      <Snackbar
        open={snackbar.open}
        autoHideDuration={6000}
        onClose={() => setSnackbar({ ...snackbar, open: false })}
        anchorOrigin={{ vertical: 'bottom', horizontal: 'center' }}
        >
          <Alert onClose={() => setSnackbar({ ...snackbar, open: false })} severity={snackbar.severity}>
            {snackbar.message}
          </Alert>
        </Snackbar>
      </Box>
    );
  };
  
  export default CourseForm;<|MERGE_RESOLUTION|>--- conflicted
+++ resolved
@@ -432,47 +432,6 @@
               />
             </Grid>
             <Grid item xs={12} md={6}>
-<<<<<<< HEAD
-              <Typography variant="subtitle2" gutterBottom>
-                Semester
-              </Typography>
-              <Box sx={{ display: 'flex', gap: 2 }}>
-                <FormControlLabel
-                  control={
-                    <Checkbox
-                      checked={course.semesters.includes('Fall')}
-                      onChange={(e) => {
-                        const { checked } = e.target;
-                        setCourse(prev => ({
-                          ...prev,
-                          semesters: checked 
-                            ? [...prev.semesters, 'Fall'] 
-                            : prev.semesters.filter(sem => sem !== 'Fall')
-                        }));
-                      }}
-                    />
-                  }
-                  label="Fall"
-                />
-                <FormControlLabel
-                  control={
-                    <Checkbox
-                      checked={course.semesters.includes('Spring')}
-                      onChange={(e) => {
-                        const { checked } = e.target;
-                        setCourse(prev => ({
-                          ...prev,
-                          semesters: checked 
-                            ? [...prev.semesters, 'Spring'] 
-                            : prev.semesters.filter(sem => sem !== 'Spring')
-                        }));
-                      }}
-                    />
-                  }
-                  label="Spring"
-                />
-              </Box>
-=======
               <FormControl component="fieldset" sx={{ mt: 2, mb: 2 }}>
                 <FormLabel component="legend">Semester</FormLabel>
                 <FormGroup row>
@@ -496,7 +455,6 @@
                   />
                 </FormGroup>
               </FormControl>
->>>>>>> e679402d
               {errors.semesters && (
                 <Typography color="error" variant="caption">
                   {errors.semesters}
@@ -531,13 +489,13 @@
         autoHideDuration={6000}
         onClose={() => setSnackbar({ ...snackbar, open: false })}
         anchorOrigin={{ vertical: 'bottom', horizontal: 'center' }}
-        >
-          <Alert onClose={() => setSnackbar({ ...snackbar, open: false })} severity={snackbar.severity}>
-            {snackbar.message}
-          </Alert>
-        </Snackbar>
-      </Box>
-    );
-  };
-  
-  export default CourseForm;+      >
+        <Alert onClose={() => setSnackbar({ ...snackbar, open: false })} severity={snackbar.severity}>
+          {snackbar.message}
+        </Alert>
+      </Snackbar>
+    </Box>
+  );
+};
+
+export default CourseForm;